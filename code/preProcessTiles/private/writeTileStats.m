function [tileStats, imStack]=writeTileStats(imStack,tileIndex,thisDirName,statsFile)
    % Writes a tile stats MAT file to each directory
    %
    % function [tileStats,imStack]=writeTileStats(imStack,tileIndex,thisDirName,statsFile)
    %
    % Purpose
    % The tile stats file contains a bunch of useful statistics that other 
    % functions can later use to work out things like the intensity of the
    % background tiles, etc. 
    %
    % Inputs
    % imStack - A cell array of image stacks. One column per optical section.
    % tileIndex - A cell array of tileIndex matrices.
    % thisDirName - a string defining the directory to which we will save the data
    % statsFile - string defining where to save the data.
    %
    %
    % Outputs
    % tileStats - tile statistics data structure
    % imStack - cell array of image stacks after offset correction (nothing 
    %           is changed if no offset correction was requested).
    % 
    % Rob Campbell - Basel 2017


    fprintf('Creating stats file: %s\n',statsFile)

    tileStats.dirName=thisDirName;
    userConfig=readStitchItINI;
    M=readMetaData2Stitchit;
    
    if size(imStack, 1) > 1
        error('Error: writeTileStats needs single channel imStack\n')
    end
    

    for thisLayer = 1:size(imStack,2) % Optical sections

        if isempty(imStack{1,thisLayer}), continue, end

        tileStats.tileIndex{1,thisLayer}=tileIndex{1,thisLayer}(:,1);

        thisStack = imStack{1,thisLayer};
        mu = squeeze(mean(mean(thisStack)));
        tileStats.mu{1,thisLayer} = mu;

        [mu,sortedInds] = sort(mu);

        % Find the offset value using a mixture of Gaussians based on the dimmest tiles
        % This is useful for some imaging systems only. For ScanImage it could be helpful
        % but for systems that discard this offset it won't mean anything. So we don't 
        % calculate this for systems where it won't help
        tileStats.offsetMean(1,thisLayer) = 0; % by default set to zero then over-write if the user asked for an offset
        if userConfig.tile.doOffsetSubtraction
            switch M.System.type
            case 'bakingtray'
                proportionOfDimmestFramesToUse=0.1;
                nDimmestFrames = floor(length(sortedInds)*proportionOfDimmestFramesToUse);

                if nDimmestFrames==0
                    nDimmestFrames=1;
                end

                dimFrames=thisStack(:,:,sortedInds(1:nDimmestFrames));
                options = statset('MaxIter', 1000);
                Gm=fitgmdist(single(dimFrames(1:100:end)'),2, 'SharedCovariance', true, 'Options', options); % Mixture of 2 Gaussians
                if Gm.Converged
                    [~,maxPropInd]=max(Gm.ComponentProportion);
                    tileStats.offsetMean(1,thisLayer) = Gm.mu(maxPropInd);
                else
                    % It's already filled with a zero
                end
            end % switch
        end %if userConfig.tile.doOffsetSubtraction





        % Create a threshold that should capture most of the empty tiles.
        % This will allow us to exclude most of them without having to resort
        % to fixed thresholds.
        % TODO: Possibly we can use the model fit from above to help with this, 
        %       but I'm not sure how.

        bottomFivePercent = mu(1:round(length(mu)*0.05));
        if std(bottomFivePercent)>0.6
            fprintf('%s - Empty tile threshold not trustworthy (STD=%0.2f), setting it to the mean of dimmest tile.\n',...
                mfilename, std(bottomFivePercent))
            emptyTileThresh=mu(1);
        else
            STDvals=zeros(size(mu));
            for ii=1:length(mu)
                STDvals(ii)=std(mu(1:ii));
            end
            f=find(STDvals<0.085); %A threshold that we'll consider to represent the empty tiles

            emptyTileThresh=mu(f(end))*1.01;
        end

        tileStats.emptyTileThresh(1,thisLayer)=emptyTileThresh;

        %Store a histogram for each tile
        tileStats.histogram{1,thisLayer} = cell(1,size(thisStack,3));
        for thisTile = 1:size(thisStack,3)
            tmp = single(thisStack(:,:,thisTile));
            [n,x] = hist(tmp(1:10:end), 1000); %every 10th for speed, even though it means we'll miss the extreme values. 
            tileStats.histogram{1,thisLayer}{thisTile} = [n;x];
        end
    end
    
    save(statsFile,'tileStats')

    % If a second output (the offset-corrected image stack) is requested, then create this, 
    % otherwise just return.
    if nargout<2
        return
    end

    % Apply the tile offset. (It will be zero if it was not calculated)

<<<<<<< HEAD
    offsetMu = mean(tileStats.offsetMean(1,:)); %since all depths will have the same underlying value
    offsetMu = cast(offsetMu,class(imStack{1,1}));

    for thisLayer = 1:size(imStack,2) % Optical sections
        imStack{1,thisLayer} = imStack{1,thisLayer} - offsetMu;
    end
    
=======
        for thisLayer = 1:size(imStack,2) % Optical sections
            if isempty(imStack{thisChan,thisLayer}), continue, end %Skip empty channels
            imStack{thisChan,thisLayer} = imStack{thisChan,thisLayer} - offsetMu;
        end
    end
>>>>>>> 4738e648
<|MERGE_RESOLUTION|>--- conflicted
+++ resolved
@@ -119,18 +119,10 @@
 
     % Apply the tile offset. (It will be zero if it was not calculated)
 
-<<<<<<< HEAD
+
     offsetMu = mean(tileStats.offsetMean(1,:)); %since all depths will have the same underlying value
     offsetMu = cast(offsetMu,class(imStack{1,1}));
 
     for thisLayer = 1:size(imStack,2) % Optical sections
         imStack{1,thisLayer} = imStack{1,thisLayer} - offsetMu;
-    end
-    
-=======
-        for thisLayer = 1:size(imStack,2) % Optical sections
-            if isempty(imStack{thisChan,thisLayer}), continue, end %Skip empty channels
-            imStack{thisChan,thisLayer} = imStack{thisChan,thisLayer} - offsetMu;
-        end
-    end
->>>>>>> 4738e648
+    end