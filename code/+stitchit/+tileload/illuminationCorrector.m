--- conflicted
+++ resolved
@@ -62,12 +62,7 @@
 
 
     % Optionally correct the illumination offset to avoid negative numbers in the final image
-<<<<<<< HEAD
-    %if userConfig.tile.doOffsetSubtraction
-    if true
-=======
     if userConfig.tile.doOffsetSubtraction
->>>>>>> 533dacf6
         m = stitchit.tools.getOffset(coords);
     else
         m = 0;
