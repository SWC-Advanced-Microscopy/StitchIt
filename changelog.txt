StitchIt Change Log

<<<<<<< HEAD
18/03/19
- USER: Main web preview image is RGB.
- USER: New adaptive option for setting web preview threshold (see default INI file) 

=======
15/03/19
- USER: Add GUI for breaking up acquisitions with two brains into two separate sample folders. Also allows cropping of a               single brain. GUI not heavily tested yet but it works.
>>>>>>> c377e70d

02/01/19
- Tidy files to make discovery of StitchIt features easier for users.
- DEVELOPER: New function "findStitchedData" to aid more flexible handling of already stitched data. 


04/01/19
- MAJOR: syncAndCrunch runs the web preview as a background task so it keeps up better with high bandwidth acquisitions.
         You can now change which channel is being sent to the web by editing the file at /tmp/buildSectionRunnerTargetChannel so you you could do: echo "3" > /tmp/buildSectionRunnerTargetChannel
- mhd_write and the YAML reader are integrated into the repo, making instalation easier.

04/08/18
- Bugfix: was failing to read z voxel size correctly.
- Now reads the most recent BakingTray recipe file, even if there are multiple.

13/07/18
- MAJOR: syncAndCrunch has new call system! See "help syncAndCrunch" and note you need to edit your INI file. See the default INI file and https://github.com/BaselLaserMouse/StitchIt/wiki/Setting-up-syncAndCrunch

18/06/18
- MAJOR - BakingTray tiles can be manipulated (undistorted and affine transformed) to allow for better stitching. User must edit StitchingParameters.VoxelSize in recipe to tweak mics per pixel if needed.
- MAJOR - Bugfix in BakingTray tile loader means the tileRotate parameter in the INI file will likely 
need changing. 


18/05/02
- MAJOR: Allow for optional tile rotation during image loading. Note the new tileRotate argument to the INI file under the "tile" section. 
- Average image tile collation is now only performed during syncAndCrunch for the first few sections and then again at the end. 

17/12/10 
- preProcessTiles now takes paramater/value pairs as input arguments
- Image offset is read from ScanImage file header and is not calculated. 

17/10/16
- MAJOR: stitching-related parameters (including average images) are now stored in a separate location 
         to the raw data. So data sets processed prior to this date will need preprocessing again. 
         Suggest you first delete existing average images, as they take up a lot of space. 
- Bugfix to cope with a situation where the user starts acquiring data from an extra channel mid-way
  through the acquisition. 

17/10/10
- MAJOR: coefficients needed to stitch images (with the exception of the tileIndex) are now kept 
         in rawData/stitchitPreProcessingFiles/. You will need to update your INI file by copying
         the relevant bit from the default INI file.


17/10/06
- MAJOR: Offset subtraction is now set via the INI file. You will see warnings on screen until you add 
         this setting to your INI file.
- Improvements in the way the offset correction is performed.
- Remove calcAverageBinFiles since we now only calculate the newer .mat files


17/09/21
- MAJOR: Enable offset correction in bakingtray.tileLoad. This seems necessary for Femto amps as they drift. 


17/09/21
- Bugfix to illumination corrector: error was generated if average file could not be found. 


17/07/13
- Average tiles saved as a structure.
- syncAndCrunch works with BakingTray where sections are saved directly to a "rawData" directory.
- Remove "averageSlowRows" option from INI file. 
- Ability to stitch and average rectangular frames from BakingTray. 


17/05/11
 - Improve docs and bug fix in stitchAllChannels.

17/05/04: 
 - MAJOR: take away the option to remove channel 3 in syncAndCrunch
 - BakingTray: moved to ScanImage multi-channels TIFFs. No longer reads split channels.
 - Fix regression that was causing average image correction to fail with BT data
 - Peeksection now stitches the first available channel by default. Not channel 2. 
 - DEVELOPER NOTE: meta-data format is now documented (help readMetaData2Stitchit)
 - DEVELOPER NOTE: image processing moved out of tileLoad functions

17/05/02
- Add makeCompositeOfPlane.m, which creates composite RGB images for use in Fiji with Bioformats

17/03/12
- MAJOR: stitchAllSubDirectories is now stitchAllChannels. please see "help stitchAllChannels"
- MAJOR: The syncAndCrunch has new default values for the inputs:
    * "combCorChans" argument now defaults to 1.
    * "illumChans" argument now automatically selects all available channels.
    * "chanToPlot" argument now automatically selects the first channel in illumChans.
- buildSectionPreview by default chooses the first available channel if none are provided.
- stitchSection will not proceed if the requested operation will fill the disk.
- syncAndCrunch does not proceed if local and server dirs are the same.
- Disk space reporter now works on Windows as well as Mac/Linux.
- Delete web directory (forWWW) at completion of syncAndCrunch.
- DEVELOPER NOTE: Minor bugfixes, cleanup (isfield calls relating to the INI file), mass tabs to spaces conversion.

17/03/09
- MAJOR: identifyMissingTilesInDir now optionally replaces missing tiles with adjacent ones in the same x/y positition instead of blank tiles. (Merged commit from Natalia Chicherova, Fouga fork).
- Renamed postAcqfFun to  postAcqFun in the INI file. (BREAKS EXISTING INI FILES)

17/03/03
- saveMatrixAsCSV now runs on Windows.
- DEVELOPER NOTE: Read BakingTray v0.5 recipe files.

17/02/28
- mergeChannels incorporates in place the addition, subtraction, etc, functions from Yunyun Han.

17/02/21
- Seamless stitching bugfix so it works on more recent MATLAB versions. 

17/01/29
- syncAndCrunch checks if the user's repo is up to date (Unix only)

17/10/19
- Fix bug that was causing stitching not to begin when acquisition ended.
- DEVELOPER NOTE: some syncAndCrunch errors are now being saved to a file called StitchIt_Log.txt in the sample directory. Aids debugging.

16/11/22
- Go back to stitching *sections* in parallel instead of loading tiles in parallel. This is much faster. 

16/11/01
- DEVELOPER NOTE: BakingTray largely working. (beta feature)

16/05/01
- Move repo to GitHub
<|MERGE_RESOLUTION|>--- conflicted
+++ resolved
@@ -1,14 +1,12 @@
 StitchIt Change Log
 
-<<<<<<< HEAD
 18/03/19
 - USER: Main web preview image is RGB.
 - USER: New adaptive option for setting web preview threshold (see default INI file) 
 
-=======
 15/03/19
-- USER: Add GUI for breaking up acquisitions with two brains into two separate sample folders. Also allows cropping of a               single brain. GUI not heavily tested yet but it works.
->>>>>>> c377e70d
+- USER: Add GUI for breaking up acquisitions with two brains into two separate sample folders. Also allows cropping of a 
+ single brain. GUI not heavily tested yet but it works.
 
 02/01/19
 - Tidy files to make discovery of StitchIt features easier for users.
