--- conflicted
+++ resolved
@@ -4,11 +4,8 @@
 
 *StitchIt* is a MATLAB package for stitching data acquired via our [ScanImage](https://www.mbfbioscience.com/products/scanimage/)-based acquisition system (BakingTray).
 To get started, please read the [Documentation](https://stitchit.mouse.vision/). 
-<<<<<<< HEAD
 There is a [changelog](https://raw.githubusercontent.com/SWC-Advanced-Microscopy/StitchIt/master/changelog.txt).
-=======
-There is a [changelog](https://raw.githubusercontent.com/SainsburyWellcomeCentre/StitchIt/master/changelog.txt).
->>>>>>> e441bb69
+
 
 ## Features
 
@@ -53,11 +50,7 @@
 
 
 ## Questions and bug reports
-<<<<<<< HEAD
 Please use the project's [issue tracker](https://github.com/SWC-Advanced-Microscopy/StitchIt/issues) for questions, bug reports, feature requests, etc.
-=======
-Please use the project's [issue tracker](https://github.com/BaselLaserMouse/StitchIt/issues) for questions, bug reports, feature requests, etc.
->>>>>>> e441bb69
 Please do get in touch if use the software: especially if you are publishing with it!
 You may also join the [StitchIt Gitter](https://gitter.im/open-serial-section/stitchit) room for discussions.
 
@@ -68,11 +61,7 @@
 
 
 ## More tools
-<<<<<<< HEAD
 See [btpytools](https://github.com/SWC-Advanced-Microscopy/btpytools) for Python-based helper tools. e.g. to compress raw data or send data to a remote server. You may install those via:
-=======
-See [btpytools](https://github.com/SainsburyWellcomeCentre/btpytools) for Python-based helper tools. e.g. to compress raw data or send data to a remote server. You may install those via:
->>>>>>> e441bb69
 ```
 $ sudo pip install btpytools
 
