--- conflicted
+++ resolved
@@ -1,63 +1,59 @@
-<img src="https://raw.githubusercontent.com/wiki/SainsburyWellcomeCentre/StitchIt/images/rgb_brain_example.jpg" />
-
-# StitchIt
-
-<<<<<<< HEAD
-*StitchIt* is a MATLAB package for stitching data acquired via our [ScanImage](http://scanimage.vidriotechnologies.com/))-based acquisition system (BakingTray).
-=======
-*StitchIt* is a MATLAB package that was originally built for stitching data from the TissueVision 2-photon tomography system.
->>>>>>> 62751329
-To get started, please read the [Wiki](https://github.com/BaselLaserMouse/StitchIt/wiki). 
-There is a [changelog](https://raw.githubusercontent.com/BaselLaserMouse/StitchIt/master/changelog.txt).
-
-## Features
-
-**With a single command (`syncAndCrunch`) the user can**:
-
-- Pre-process image tiles as they are being acquired.
-- Display the last acquired section on the web.
-- Automatically stitch data when acquisition completes.
-- Send Slack notifications when acquisition completes or pre-processing fails. 
-- Automatically conduct arbitrary analyses after acquisition completes.
-
-
-**StitchIt has commands for basic tasks such as**:
-
-- Stitching subsets of a data set.
-- Calculating the average tile for illumination correction.
-- Calculating coefficients for correcting for scanning artifacts (experimental).
-- Randomly accessing any tile in the dataset.
-- Techniques for exploring stitching accuracy.
-- Cropping stitched datasets or partition a single stitched dataset into multiple ROIs.
-
-
-**Post-stitching functionality**:
-
-- Correction of intensity differences across different optical sections.
-- Removal of tile seams in stitched images.
-- Down-sampling the dataset to a single multi-page TIFF stack or MHD file. 
-
-
-## Installation
-
-Clone the repository. Add the ``code`` directory and its sub-directories to your MATLAB path. In addition, you will need
-to acquire the following and add to your MATLAB path:
-
-- [Slack MATLAB](https://github.com/DylanMuir/SlackMatlab)
-- [rsync](http://www.howtogeek.com/135533/how-to-use-rsync-to-backup-your-data-on-linux/) is needed if you want to use the `syncAndCrunch` tool to process data during acquisition. 
-- Additionally, you will need the following MATLAB toolboxes: [statistics](https://www.mathworks.com/products/statistics.html), [parallel computing](https://www.mathworks.com/products/parallel-computing.html), and [image processing](https://www.mathworks.com/products/parallel-computing.html). 
-
-If you need more information on the installation procedure, please see the [Installation](https://github.com/BaselLaserMouse/StitchIt/wiki/Installation) page on the [Wiki](https://github.com/BaselLaserMouse/StitchIt/wiki).
-Stitchit will automatically check if it's up to date whenever the user runs `syncAndCrunch`.
-
-
-## Questions and bug reports
-Please use the project's [issue tracker](https://github.com/BaselLaserMouse/StitchIt/issues) for questions, bug reports, feature requests, etc.
-Please do get in touch if use the software: especially if you are publishing with it!
-You may also join the [StitchIt Gitter](https://gitter.im/open-serial-section/stitchit) room. 
-
-## Licensing 
-This software is distributed under the GPL v3 licence. This repository may be freely forked and shared so long as this licence is attached.
-
-## Also see
-- [MaSIV](https://github.com/alexanderbrown/masiv) for visualising data. 
+<img src="https://raw.githubusercontent.com/wiki/SainsburyWellcomeCentre/StitchIt/images/rgb_brain_example.jpg" />
+
+# StitchIt
+
+*StitchIt* is a MATLAB package for stitching data acquired via our [ScanImage](http://scanimage.vidriotechnologies.com/))-based acquisition system (BakingTray).
+To get started, please read the [Wiki](https://github.com/BaselLaserMouse/StitchIt/wiki). 
+There is a [changelog](https://raw.githubusercontent.com/BaselLaserMouse/StitchIt/master/changelog.txt).
+
+## Features
+
+**With a single command (`syncAndCrunch`) the user can**:
+
+- Pre-process image tiles as they are being acquired.
+- Display the last acquired section on the web.
+- Automatically stitch data when acquisition completes.
+- Send Slack notifications when acquisition completes or pre-processing fails. 
+- Automatically conduct arbitrary analyses after acquisition completes.
+
+
+**StitchIt has commands for basic tasks such as**:
+
+- Stitching subsets of a data set.
+- Calculating the average tile for illumination correction.
+- Calculating coefficients for correcting for scanning artifacts (experimental).
+- Randomly accessing any tile in the dataset.
+- Techniques for exploring stitching accuracy.
+- Cropping stitched datasets or partition a single stitched dataset into multiple ROIs.
+
+
+**Post-stitching functionality**:
+
+- Correction of intensity differences across different optical sections.
+- Removal of tile seams in stitched images.
+- Down-sampling the dataset to a single multi-page TIFF stack or MHD file. 
+
+
+## Installation
+
+Clone the repository. Add the ``code`` directory and its sub-directories to your MATLAB path. In addition, you will need
+to acquire the following and add to your MATLAB path:
+
+- [Slack MATLAB](https://github.com/DylanMuir/SlackMatlab)
+- [rsync](http://www.howtogeek.com/135533/how-to-use-rsync-to-backup-your-data-on-linux/) is needed if you want to use the `syncAndCrunch` tool to process data during acquisition. 
+- Additionally, you will need the following MATLAB toolboxes: [statistics](https://www.mathworks.com/products/statistics.html), [parallel computing](https://www.mathworks.com/products/parallel-computing.html), and [image processing](https://www.mathworks.com/products/parallel-computing.html). 
+
+If you need more information on the installation procedure, please see the [Installation](https://github.com/BaselLaserMouse/StitchIt/wiki/Installation) page on the [Wiki](https://github.com/BaselLaserMouse/StitchIt/wiki).
+Stitchit will automatically check if it's up to date whenever the user runs `syncAndCrunch`.
+
+
+## Questions and bug reports
+Please use the project's [issue tracker](https://github.com/BaselLaserMouse/StitchIt/issues) for questions, bug reports, feature requests, etc.
+Please do get in touch if use the software: especially if you are publishing with it!
+You may also join the [StitchIt Gitter](https://gitter.im/open-serial-section/stitchit) room. 
+
+## Licensing 
+This software is distributed under the GPL v3 licence. This repository may be freely forked and shared so long as this licence is attached.
+
+## Also see
+- [MaSIV](https://github.com/alexanderbrown/masiv) for visualising data. 